pub mod ctokens;
#[cfg(feature = "yvaults")]
pub mod ktokens;
#[cfg(feature = "yvaults")]
pub mod ktokens_token_x;

pub mod adrena_lp;
pub mod capped_floored;
pub mod chainlink;
pub mod discount_to_maturity;
pub mod flashtrade_lp;
pub mod jito_restaking;
pub mod jupiter_lp;
pub mod meteora_dlmm;
pub mod most_recent_of;
pub mod msol_stake;
pub mod orca_whirlpool;
pub mod pyth;
pub mod pyth_ema;
pub mod pyth_lazer;
pub mod pyth_pull;
pub mod pyth_pull_ema;
pub mod raydium_ammv3;
pub mod redstone;
pub mod securitize;
pub mod spl_stake;
pub mod switchboard_on_demand;
pub mod switchboard_v2;
pub mod twap;

use std::ops::Deref;

use anchor_lang::{accounts::account_loader::AccountLoader, prelude::*};
use num_enum::{IntoPrimitive, TryFromPrimitive};
#[cfg(feature = "serde")]
use serde::{Deserialize, Serialize};

#[cfg(feature = "yvaults")]
use self::ktokens_token_x::TokenTypes;
use crate::{warn, DatedPrice, OracleMappings, OraclePrices, OracleTwaps, Price, ScopeError};

pub fn check_context<T>(ctx: &Context<T>) -> Result<()> {
    //make sure there are no extra accounts
    if !ctx.remaining_accounts.is_empty() {
        return err!(ScopeError::UnexpectedAccount);
    }

    Ok(())
}

#[derive(Default, IntoPrimitive, TryFromPrimitive, Clone, Copy, PartialEq, Eq, Debug)]
#[cfg_attr(feature = "serde", derive(Serialize, Deserialize))]
#[repr(u8)]
pub enum OracleType {
    #[default]
    Pyth = 0,
    /// Deprecated (formerly SwitchboardV1)
    // Do not remove - breaks the typescript idl codegen
    DeprecatedPlaceholder1 = 1,
    SwitchboardV2 = 2,
    /// Deprecated (formerly YiToken)
    // Do not remove - breaks the typescript idl codegen
    DeprecatedPlaceholder2 = 3,
    /// Solend tokens
    CToken = 4,
    /// SPL Stake Pool token (giving the stake rate in SOL):
    /// This oracle type provide a reference and is not meant to be used directly
    /// to get the value of the token because of different limitations:
    /// - The stake rate is only updated once per epoch and can be delayed by one hour after a new epoch.
    /// - The stake rate does not take into account the fees that applies on staking or unstaking.
    /// - Unstaking is not immediate and the market price is often lower than the "stake price".
    SplStake = 5,
    /// KTokens from Kamino
    KToken = 6,
    /// Pyth Exponentially-Weighted Moving Average
    PythEMA = 7,
    /// MSOL Stake Pool token
    /// This oracle type provide a reference and is not meant to be used directly
    /// to get the value of the token because of different limitations:
    /// - The stake rate is only updated once per epoch.
    /// - The stake rate does not take into account the fees that applies on staking or unstaking.
    /// - Unstaking is not immediate and the market price is often lower than the "stake price".
    MsolStake = 8,
    /// Number of token A for 1 kToken
    KTokenToTokenA = 9,
    /// Number of token B for 1 kToken
    KTokenToTokenB = 10,
    /// Jupiter's perpetual LP tokens
    /// This oracle type provide a reference and is not meant to be used directly because
    /// the price is just fetched from the Jupiter's pool and can be stalled.
    JupiterLpFetch = 11,
    /// Scope twap
    ScopeTwap = 12,
    /// Orca's whirlpool price (CLMM) A to B
    OrcaWhirlpoolAtoB = 13,
    /// Orca's whirlpool price (CLMM) B to A
    OrcaWhirlpoolBtoA = 14,
    /// Raydium's AMM v3 price (CLMM) A to B
    RaydiumAmmV3AtoB = 15,
    /// Raydium's AMM v3 price (CLMM) B to A
    RaydiumAmmV3BtoA = 16,
    /// Jupiter's perpetual LP tokens computed from current oracle prices
    JupiterLpCompute = 17,
    /// Meteora's DLMM A to B
    MeteoraDlmmAtoB = 18,
    /// Meteora's DLMM B to A
    MeteoraDlmmBtoA = 19,
    /// Jupiter's perpetual LP tokens computed from scope prices
    JupiterLpScope = 20,
    /// Pyth Pull oracles
    PythPull = 21,
    /// Pyth Pull oracles EMA
    PythPullEMA = 22,
    /// Fixed price oracle
    FixedPrice = 23,
    /// Switchboard on demand
    SwitchboardOnDemand = 24,
    /// Jito restaking tokens
    JitoRestaking = 25,
    /// Chainlink oracles
    Chainlink = 26,
    /// Discount oracle, compute the price with a linear discount rate until a maturity date
    /// After maturity date the price is set to 1
    DiscountToMaturity = 27,
    /// Keeps track of a few prices and makes sure they are recent enough and they are in sync,
    /// ie. they don't diverge more than a specified limit
    MostRecentOf = 28,
    /// Pyth Lazer oracle
    PythLazer = 29,
    /// RedStone price oracle
    RedStone = 30,
    /// Adrena's perpetual LP token price
    AdrenaLp = 31,
    /// Securitize sacred price oracle
    Securitize = 32,
    /// Keeps track of a source price, capping and/or flooring to given source prices
    CappedFloored = 33,
    /// Chainlink xStocks oracle
    ChainlinkRWA = 34,
<<<<<<< HEAD
    /// Flashtrade's perpetual LP token price
    FlashtradeLp = 35,
=======
    /// Chainlink NAV oracle
    ChainlinkNAV = 35,
>>>>>>> b4858428
}

impl OracleType {
    pub fn is_twap(&self) -> bool {
        matches!(self, OracleType::ScopeTwap)
    }

    /// Get the number of compute unit needed to refresh the price of a token
    pub fn get_update_cu_budget(&self) -> u32 {
        match self {
            OracleType::FixedPrice => 10_000,
            OracleType::PythPull => 20_000,
            OracleType::PythPullEMA => 20_000,
            OracleType::Pyth => 30_000,
            OracleType::SwitchboardV2 => 30_000,
            OracleType::SwitchboardOnDemand => 30_000,
            OracleType::CToken => 130_000,
            OracleType::SplStake => 20_000,
            OracleType::KToken => 120_000,
            OracleType::PythEMA => 30_000,
            OracleType::KTokenToTokenA | OracleType::KTokenToTokenB => 100_000,
            OracleType::MsolStake => 20_000,
            OracleType::JupiterLpFetch => 40_000,
            OracleType::ScopeTwap => 30_000,
            OracleType::OrcaWhirlpoolAtoB
            | OracleType::OrcaWhirlpoolBtoA
            | OracleType::RaydiumAmmV3AtoB
            | OracleType::RaydiumAmmV3BtoA => 25_000,
            OracleType::MeteoraDlmmAtoB | OracleType::MeteoraDlmmBtoA => 30_000,
            OracleType::JupiterLpCompute | OracleType::JupiterLpScope => 120_000,
            OracleType::JitoRestaking => 25_000,
            OracleType::DiscountToMaturity => 30_000,
            // Chainlink oracles are not updated through normal refresh ixs
            OracleType::Chainlink | OracleType::ChainlinkRWA | OracleType::ChainlinkNAV => 0,
            OracleType::MostRecentOf => 35_000,
            OracleType::RedStone => 20_000,
            // PythLazer oracle is not updated through normal refresh ixs
            OracleType::PythLazer => 0,
            OracleType::CappedFloored => 20_000,
            OracleType::DeprecatedPlaceholder1 | OracleType::DeprecatedPlaceholder2 => {
                panic!("DeprecatedPlaceholder is not a valid oracle type")
            }
            OracleType::Securitize => 30_000,
            OracleType::AdrenaLp => 20_000,
            OracleType::FlashtradeLp => 20_000,
        }
    }
}

/// Get the price for a given oracle type
///
/// The `base_account` should have been checked against the oracle mapping
/// If needed the `extra_accounts` will be extracted from the provided iterator and checked
/// with the data contained in the `base_account`
#[allow(clippy::too_many_arguments)]
pub fn get_non_zero_price<'a, 'b>(
    price_type: OracleType,
    base_account: &AccountInfo<'a>,
    extra_accounts: &mut impl Iterator<Item = &'b AccountInfo<'a>>,
    clock: &Clock,
    oracle_twaps: &OracleTwaps,
    oracle_mappings: &OracleMappings,
    oracle_prices: &AccountLoader<OraclePrices>,
    index: usize,
) -> crate::Result<DatedPrice>
where
    'a: 'b,
{
    let price = match price_type {
        OracleType::Pyth => pyth::get_price(base_account, clock),
        OracleType::PythPull => pyth_pull::get_price(base_account, clock),
        OracleType::PythPullEMA => pyth_pull_ema::get_price(base_account, clock),
        OracleType::SwitchboardV2 => switchboard_v2::get_price(base_account).map_err(Into::into),
        OracleType::SwitchboardOnDemand => {
            switchboard_on_demand::get_price(base_account, clock).map_err(Into::into)
        }
        OracleType::CToken => ctokens::get_price(base_account, clock),
        OracleType::SplStake => spl_stake::get_price(base_account, clock),
        #[cfg(not(feature = "yvaults"))]
        OracleType::KToken => {
            panic!("yvaults feature is not enabled, KToken oracle type is not available")
        }
        OracleType::PythEMA => pyth_ema::get_price(base_account, clock),
        #[cfg(feature = "yvaults")]
        OracleType::KToken => {
            ktokens::get_price(base_account, clock, extra_accounts).map_err(|e| {
                warn!("Error getting KToken price: {:?}", e);
                e.into()
            })
        }
        #[cfg(feature = "yvaults")]
        OracleType::KTokenToTokenA => ktokens_token_x::get_token_x_per_share(
            base_account,
            clock,
            extra_accounts,
            TokenTypes::TokenA,
        )
        .map_err(|e| {
            warn!("Error getting KToken share ratio: {:?}", e);
            e.into()
        }),
        #[cfg(feature = "yvaults")]
        OracleType::KTokenToTokenB => ktokens_token_x::get_token_x_per_share(
            base_account,
            clock,
            extra_accounts,
            TokenTypes::TokenB,
        )
        .map_err(|e| {
            warn!("Error getting KToken share ratio: {:?}", e);
            e.into()
        }),
        #[cfg(not(feature = "yvaults"))]
        OracleType::KTokenToTokenA => {
            panic!("yvaults feature is not enabled, KToken oracle type is not available")
        }
        #[cfg(not(feature = "yvaults"))]
        OracleType::KTokenToTokenB => {
            panic!("yvaults feature is not enabled, KToken oracle type is not available")
        }
        OracleType::MsolStake => msol_stake::get_price(base_account, clock).map_err(Into::into),
        OracleType::JupiterLpFetch => {
            jupiter_lp::get_price_no_recompute(base_account, clock, extra_accounts).map_err(|e| {
                warn!("Error getting Jupiter LP price: {:?}", e);
                e
            })
        }
        OracleType::ScopeTwap => twap::get_price(oracle_mappings, oracle_twaps, index, clock)
            .map_err(|e| {
                warn!("Error getting Scope TWAP price: {:?}", e);
                e.into()
            }),
        OracleType::OrcaWhirlpoolAtoB => {
            orca_whirlpool::get_price(true, base_account, clock, extra_accounts)
        }
        OracleType::OrcaWhirlpoolBtoA => {
            orca_whirlpool::get_price(false, base_account, clock, extra_accounts)
        }
        OracleType::RaydiumAmmV3AtoB => raydium_ammv3::get_price(true, base_account, clock),
        OracleType::RaydiumAmmV3BtoA => raydium_ammv3::get_price(false, base_account, clock),
        OracleType::MeteoraDlmmAtoB => {
            meteora_dlmm::get_price(true, base_account, clock, extra_accounts)
        }
        OracleType::MeteoraDlmmBtoA => {
            meteora_dlmm::get_price(false, base_account, clock, extra_accounts)
        }
        OracleType::JupiterLpCompute => {
            jupiter_lp::get_price_recomputed(base_account, clock, extra_accounts)
        }
        OracleType::JupiterLpScope => jupiter_lp::get_price_recomputed_scope(
            index,
            base_account,
            clock,
            &oracle_prices.key(),
            oracle_prices.load()?.deref(),
            extra_accounts,
        ),
        OracleType::FixedPrice => {
            let mut price_data: &[u8] = &oracle_mappings.generic[index];
            let price = AnchorDeserialize::deserialize(&mut price_data).unwrap();
            Ok(DatedPrice {
                price,
                last_updated_slot: clock.slot,
                unix_timestamp: clock.unix_timestamp.try_into().unwrap(),
                ..Default::default()
            })
        }
        OracleType::JitoRestaking => {
            jito_restaking::get_price(base_account, clock).map_err(Into::into)
        }
        OracleType::Chainlink | OracleType::ChainlinkRWA | OracleType::ChainlinkNAV => {
            msg!("Chainlink oracle type cannot be refreshed directly");
            return err!(ScopeError::PriceNotValid);
        }
        OracleType::DiscountToMaturity => {
            discount_to_maturity::get_price(&oracle_mappings.generic[index], clock)
        }
        OracleType::MostRecentOf => most_recent_of::get_price(
            oracle_prices.load()?.deref(),
            &oracle_mappings.generic[index],
            clock,
        )
        .map_err(Into::into),
        OracleType::RedStone => {
            let oracle_prices = oracle_prices.load()?;
            let dated_price = oracle_prices.prices[index];
            redstone::get_price(base_account, &dated_price, clock).map_err(Into::into)
        }
        OracleType::PythLazer => {
            msg!("PythLazer oracle type cannot be refreshed directly");
            return err!(ScopeError::PriceNotValid);
        }
        OracleType::CappedFloored => capped_floored::get_price(
            oracle_prices.load()?.deref(),
            &oracle_mappings.generic[index],
        )
        .map_err(Into::into),
        OracleType::Securitize => {
            let oracle_prices = oracle_prices.load()?;
            let dated_price = oracle_prices.prices[index];
            securitize::get_sacred_price(base_account, &dated_price, clock, extra_accounts)
                .map_err(Into::into)
        }
        OracleType::DeprecatedPlaceholder1 | OracleType::DeprecatedPlaceholder2 => {
            panic!("DeprecatedPlaceholder is not a valid oracle type")
        }
        OracleType::AdrenaLp => adrena_lp::get_price(base_account, clock),
        OracleType::FlashtradeLp => flashtrade_lp::get_price(base_account, clock),
    }?;
    // The price providers above are performing their type-specific validations, but are still free
    // to return 0, which we can only tolerate in case of explicit fixed price:
    if price.price.value == 0 && price_type != OracleType::FixedPrice {
        warn!("Price is 0 (token {index}, type {price_type:?}): {price:?}",);
        return err!(ScopeError::PriceNotValid);
    }
    Ok(price)
}

/// Validate the given account as being an appropriate price account for the
/// given oracle type.
///
/// This function shall be called before update of oracle mappings
pub fn validate_oracle_cfg(
    price_type: OracleType,
    price_account: &Option<AccountInfo>,
    twap_source: u16,
    generic_data: &[u8; 20],
    clock: &Clock,
) -> crate::Result<()> {
    // when we remove something from the config there is no validation needed
    if price_type == OracleType::Pyth && price_account.is_none() {
        return Ok(());
    }

    match price_type {
        OracleType::Pyth => pyth::validate_pyth_price_info(price_account),
        OracleType::PythPull => pyth_pull::validate_price_update_v2_info(price_account),
        OracleType::PythPullEMA => pyth_pull::validate_price_update_v2_info(price_account),
        OracleType::SwitchboardOnDemand => {
            switchboard_on_demand::validate_price_account(price_account)
        }
        OracleType::SwitchboardV2 => Ok(()), // TODO at least check account ownership?
        OracleType::CToken => Ok(()),        // TODO how shall we validate ctoken account?
        OracleType::SplStake => Ok(()),
        OracleType::KToken => Ok(()), // TODO, should validate ownership of the ktoken account
        OracleType::KTokenToTokenA => Ok(()), // TODO, should validate ownership of the ktoken account
        OracleType::KTokenToTokenB => Ok(()), // TODO, should validate ownership of the ktoken account
        OracleType::PythEMA => pyth::validate_pyth_price_info(price_account),
        OracleType::MsolStake => Ok(()),
        OracleType::JupiterLpFetch | OracleType::JupiterLpCompute | OracleType::JupiterLpScope => {
            jupiter_lp::validate_jlp_pool(price_account)
        }
        OracleType::ScopeTwap => twap::validate_price_account(price_account, twap_source),
        OracleType::OrcaWhirlpoolAtoB | OracleType::OrcaWhirlpoolBtoA => {
            orca_whirlpool::validate_pool_account(price_account)
        }
        OracleType::RaydiumAmmV3AtoB | OracleType::RaydiumAmmV3BtoA => {
            raydium_ammv3::validate_pool_account(price_account)
        }
        OracleType::MeteoraDlmmAtoB | OracleType::MeteoraDlmmBtoA => {
            meteora_dlmm::validate_pool_account(price_account)
        }
        OracleType::FixedPrice => {
            if price_account.is_some() {
                warn!("No account is expected with a fixed price oracle");
                return err!(ScopeError::PriceNotValid);
            }
            let mut price_data: &[u8] = generic_data;
            let _price: Price = AnchorDeserialize::deserialize(&mut price_data)
                .map_err(|_| error!(ScopeError::FixedPriceInvalid))?;
            Ok(())
        }
        OracleType::JitoRestaking => jito_restaking::validate_account(price_account),
        OracleType::Chainlink => {
            chainlink::validate_mapping_v3(price_account, generic_data).map_err(Into::into)
        }
        OracleType::ChainlinkRWA => {
            chainlink::validate_mapping_v8(price_account, generic_data).map_err(Into::into)
        }
        OracleType::ChainlinkNAV => {
            chainlink::validate_mapping_v9(price_account).map_err(Into::into)
        }
        OracleType::DiscountToMaturity => {
            discount_to_maturity::validate_mapping_cfg(price_account, generic_data, clock)
                .map_err(Into::into)
        }
        OracleType::MostRecentOf => {
            most_recent_of::validate_mapping_cfg(price_account, generic_data).map_err(Into::into)
        }
        OracleType::RedStone => redstone::validate_price_account(price_account).map_err(Into::into),
        OracleType::PythLazer => {
            pyth_lazer::validate_mapping_cfg(price_account, generic_data).map_err(Into::into)
        }
        OracleType::CappedFloored => {
            capped_floored::validate_mapping_cfg(price_account, generic_data).map_err(Into::into)
        }
        OracleType::Securitize => Ok(()),
        OracleType::DeprecatedPlaceholder1 | OracleType::DeprecatedPlaceholder2 => {
            panic!("DeprecatedPlaceholder is not a valid oracle type")
        }
        OracleType::AdrenaLp => adrena_lp::validate_adrena_pool(price_account, clock),
        OracleType::FlashtradeLp => flashtrade_lp::validate_flashtrade_pool(price_account, clock),
    }
}<|MERGE_RESOLUTION|>--- conflicted
+++ resolved
@@ -137,13 +137,11 @@
     CappedFloored = 33,
     /// Chainlink xStocks oracle
     ChainlinkRWA = 34,
-<<<<<<< HEAD
-    /// Flashtrade's perpetual LP token price
-    FlashtradeLp = 35,
-=======
     /// Chainlink NAV oracle
     ChainlinkNAV = 35,
->>>>>>> b4858428
+    /// Flashtrade's perpetual LP token price
+    FlashtradeLp = 36,
+
 }
 
 impl OracleType {
