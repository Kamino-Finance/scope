pub mod ctokens;
#[cfg(feature = "yvaults")]
pub mod ktokens;
#[cfg(feature = "yvaults")]
pub mod ktokens_token_x;

pub mod adrena_lp;
pub mod chainlink;
pub mod discount_to_maturity;
pub mod jito_restaking;
pub mod jupiter_lp;
pub mod meteora_dlmm;
pub mod most_recent_of;
pub mod msol_stake;
pub mod orca_whirlpool;
pub mod pyth;
pub mod pyth_ema;
pub mod pyth_lazer;
pub mod pyth_pull;
pub mod pyth_pull_ema;
pub mod raydium_ammv3;
pub mod redstone;
pub mod securitize;
pub mod spl_stake;
pub mod switchboard_on_demand;
pub mod switchboard_v2;
pub mod twap;

use std::ops::Deref;

use anchor_lang::{accounts::account_loader::AccountLoader, prelude::*};
use num_enum::{IntoPrimitive, TryFromPrimitive};
#[cfg(feature = "serde")]
use serde::{Deserialize, Serialize};

#[cfg(feature = "yvaults")]
use self::ktokens_token_x::TokenTypes;
use crate::{warn, DatedPrice, OracleMappings, OraclePrices, OracleTwaps, Price, ScopeError};

pub fn check_context<T>(ctx: &Context<T>) -> Result<()> {
    //make sure there are no extra accounts
    if !ctx.remaining_accounts.is_empty() {
        return err!(ScopeError::UnexpectedAccount);
    }

    Ok(())
}

#[derive(Default, IntoPrimitive, TryFromPrimitive, Clone, Copy, PartialEq, Eq, Debug)]
#[cfg_attr(feature = "serde", derive(Serialize, Deserialize))]
#[repr(u8)]
pub enum OracleType {
    #[default]
    Pyth = 0,
    /// Deprecated (formerly SwitchboardV1)
    // Do not remove - breaks the typescript idl codegen
    DeprecatedPlaceholder1 = 1,
    SwitchboardV2 = 2,
    /// Deprecated (formerly YiToken)
    // Do not remove - breaks the typescript idl codegen
    DeprecatedPlaceholder2 = 3,
    /// Solend tokens
    CToken = 4,
    /// SPL Stake Pool token (giving the stake rate in SOL):
    /// This oracle type provide a reference and is not meant to be used directly
    /// to get the value of the token because of different limitations:
    /// - The stake rate is only updated once per epoch and can be delayed by one hour after a new epoch.
    /// - The stake rate does not take into account the fees that applies on staking or unstaking.
    /// - Unstaking is not immediate and the market price is often lower than the "stake price".
    SplStake = 5,
    /// KTokens from Kamino
    KToken = 6,
    /// Pyth Exponentially-Weighted Moving Average
    PythEMA = 7,
    /// MSOL Stake Pool token
    /// This oracle type provide a reference and is not meant to be used directly
    /// to get the value of the token because of different limitations:
    /// - The stake rate is only updated once per epoch.
    /// - The stake rate does not take into account the fees that applies on staking or unstaking.
    /// - Unstaking is not immediate and the market price is often lower than the "stake price".
    MsolStake = 8,
    /// Number of token A for 1 kToken
    KTokenToTokenA = 9,
    /// Number of token B for 1 kToken
    KTokenToTokenB = 10,
    /// Jupiter's perpetual LP tokens
    /// This oracle type provide a reference and is not meant to be used directly because
    /// the price is just fetched from the Jupiter's pool and can be stalled.
    JupiterLpFetch = 11,
    /// Scope twap
    ScopeTwap = 12,
    /// Orca's whirlpool price (CLMM) A to B
    OrcaWhirlpoolAtoB = 13,
    /// Orca's whirlpool price (CLMM) B to A
    OrcaWhirlpoolBtoA = 14,
    /// Raydium's AMM v3 price (CLMM) A to B
    RaydiumAmmV3AtoB = 15,
    /// Raydium's AMM v3 price (CLMM) B to A
    RaydiumAmmV3BtoA = 16,
    /// Jupiter's perpetual LP tokens computed from current oracle prices
    JupiterLpCompute = 17,
    /// Meteora's DLMM A to B
    MeteoraDlmmAtoB = 18,
    /// Meteora's DLMM B to A
    MeteoraDlmmBtoA = 19,
    /// Jupiter's perpetual LP tokens computed from scope prices
    JupiterLpScope = 20,
    /// Pyth Pull oracles
    PythPull = 21,
    /// Pyth Pull oracles EMA
    PythPullEMA = 22,
    /// Fixed price oracle
    FixedPrice = 23,
    /// Switchboard on demand
    SwitchboardOnDemand = 24,
    /// Jito restaking tokens
    JitoRestaking = 25,
    /// Chainlink oracles
    Chainlink = 26,
    /// Discount oracle, compute the price with a linear discount rate until a maturity date
    /// After maturity date the price is set to 1
    DiscountToMaturity = 27,
    /// Keeps track of a few prices and makes sure they are recent enough and they are in sync,
    /// ie. they don't diverge more than a specified limit
    MostRecentOf = 28,
    /// Pyth Lazer oracle
    PythLazer = 29,
    /// RedStone price oracle
    RedStone = 30,
<<<<<<< HEAD
    /// Securitize sacred price oracle
    Securitize = 31,
=======
    /// Adrena's perpetual LP token price
    AdrenaLp = 31,
>>>>>>> c2fd784c
}

impl OracleType {
    pub fn is_twap(&self) -> bool {
        matches!(self, OracleType::ScopeTwap)
    }

    /// Get the number of compute unit needed to refresh the price of a token
    pub fn get_update_cu_budget(&self) -> u32 {
        match self {
            OracleType::FixedPrice => 10_000,
            OracleType::PythPull => 20_000,
            OracleType::PythPullEMA => 20_000,
            OracleType::Pyth => 30_000,
            OracleType::SwitchboardV2 => 30_000,
            OracleType::SwitchboardOnDemand => 30_000,
            OracleType::CToken => 130_000,
            OracleType::SplStake => 20_000,
            OracleType::KToken => 120_000,
            OracleType::PythEMA => 30_000,
            OracleType::KTokenToTokenA | OracleType::KTokenToTokenB => 100_000,
            OracleType::MsolStake => 20_000,
            OracleType::JupiterLpFetch => 40_000,
            OracleType::ScopeTwap => 30_000,
            OracleType::OrcaWhirlpoolAtoB
            | OracleType::OrcaWhirlpoolBtoA
            | OracleType::RaydiumAmmV3AtoB
            | OracleType::RaydiumAmmV3BtoA => 25_000,
            OracleType::MeteoraDlmmAtoB | OracleType::MeteoraDlmmBtoA => 30_000,
            OracleType::JupiterLpCompute | OracleType::JupiterLpScope => 120_000,
            OracleType::JitoRestaking => 25_000,
            OracleType::DiscountToMaturity => 30_000,
            // Chainlink oracles are not updated through normal refresh ixs
            OracleType::Chainlink => 0,
            OracleType::MostRecentOf => 35_000,
            OracleType::RedStone => 20_000,
            // PythLazer oracle is not updated through normal refresh ixs
            OracleType::PythLazer => 0,
            OracleType::DeprecatedPlaceholder1 | OracleType::DeprecatedPlaceholder2 => {
                panic!("DeprecatedPlaceholder is not a valid oracle type")
            }
<<<<<<< HEAD
            OracleType::Securitize => 30_000,
=======
            OracleType::AdrenaLp => 20_000,
>>>>>>> c2fd784c
        }
    }
}

/// Get the price for a given oracle type
///
/// The `base_account` should have been checked against the oracle mapping
/// If needed the `extra_accounts` will be extracted from the provided iterator and checked
/// with the data contained in the `base_account`
#[allow(clippy::too_many_arguments)]
pub fn get_non_zero_price<'a, 'b>(
    price_type: OracleType,
    base_account: &AccountInfo<'a>,
    extra_accounts: &mut impl Iterator<Item = &'b AccountInfo<'a>>,
    clock: &Clock,
    oracle_twaps: &OracleTwaps,
    oracle_mappings: &OracleMappings,
    oracle_prices: &AccountLoader<OraclePrices>,
    index: usize,
) -> crate::Result<DatedPrice>
where
    'a: 'b,
{
    let price = match price_type {
        OracleType::Pyth => pyth::get_price(base_account, clock),
        OracleType::PythPull => pyth_pull::get_price(base_account, clock),
        OracleType::PythPullEMA => pyth_pull_ema::get_price(base_account, clock),
        OracleType::SwitchboardV2 => switchboard_v2::get_price(base_account).map_err(Into::into),
        OracleType::SwitchboardOnDemand => {
            switchboard_on_demand::get_price(base_account, clock).map_err(Into::into)
        }
        OracleType::CToken => ctokens::get_price(base_account, clock),
        OracleType::SplStake => spl_stake::get_price(base_account, clock),
        #[cfg(not(feature = "yvaults"))]
        OracleType::KToken => {
            panic!("yvaults feature is not enabled, KToken oracle type is not available")
        }
        OracleType::PythEMA => pyth_ema::get_price(base_account, clock),
        #[cfg(feature = "yvaults")]
        OracleType::KToken => {
            ktokens::get_price(base_account, clock, extra_accounts).map_err(|e| {
                warn!("Error getting KToken price: {:?}", e);
                e.into()
            })
        }
        #[cfg(feature = "yvaults")]
        OracleType::KTokenToTokenA => ktokens_token_x::get_token_x_per_share(
            base_account,
            clock,
            extra_accounts,
            TokenTypes::TokenA,
        )
        .map_err(|e| {
            warn!("Error getting KToken share ratio: {:?}", e);
            e.into()
        }),
        #[cfg(feature = "yvaults")]
        OracleType::KTokenToTokenB => ktokens_token_x::get_token_x_per_share(
            base_account,
            clock,
            extra_accounts,
            TokenTypes::TokenB,
        )
        .map_err(|e| {
            warn!("Error getting KToken share ratio: {:?}", e);
            e.into()
        }),
        #[cfg(not(feature = "yvaults"))]
        OracleType::KTokenToTokenA => {
            panic!("yvaults feature is not enabled, KToken oracle type is not available")
        }
        #[cfg(not(feature = "yvaults"))]
        OracleType::KTokenToTokenB => {
            panic!("yvaults feature is not enabled, KToken oracle type is not available")
        }
        OracleType::MsolStake => msol_stake::get_price(base_account, clock).map_err(Into::into),
        OracleType::JupiterLpFetch => {
            jupiter_lp::get_price_no_recompute(base_account, clock, extra_accounts).map_err(|e| {
                warn!("Error getting Jupiter LP price: {:?}", e);
                e
            })
        }
        OracleType::ScopeTwap => twap::get_price(oracle_mappings, oracle_twaps, index, clock)
            .map_err(|e| {
                warn!("Error getting Scope TWAP price: {:?}", e);
                e.into()
            }),
        OracleType::OrcaWhirlpoolAtoB => {
            orca_whirlpool::get_price(true, base_account, clock, extra_accounts)
        }
        OracleType::OrcaWhirlpoolBtoA => {
            orca_whirlpool::get_price(false, base_account, clock, extra_accounts)
        }
        OracleType::RaydiumAmmV3AtoB => raydium_ammv3::get_price(true, base_account, clock),
        OracleType::RaydiumAmmV3BtoA => raydium_ammv3::get_price(false, base_account, clock),
        OracleType::MeteoraDlmmAtoB => {
            meteora_dlmm::get_price(true, base_account, clock, extra_accounts)
        }
        OracleType::MeteoraDlmmBtoA => {
            meteora_dlmm::get_price(false, base_account, clock, extra_accounts)
        }
        OracleType::JupiterLpCompute => {
            jupiter_lp::get_price_recomputed(base_account, clock, extra_accounts)
        }
        OracleType::JupiterLpScope => jupiter_lp::get_price_recomputed_scope(
            index,
            base_account,
            clock,
            &oracle_prices.key(),
            oracle_prices.load()?.deref(),
            extra_accounts,
        ),
        OracleType::FixedPrice => {
            let mut price_data: &[u8] = &oracle_mappings.generic[index];
            let price = AnchorDeserialize::deserialize(&mut price_data).unwrap();
            Ok(DatedPrice {
                price,
                last_updated_slot: clock.slot,
                unix_timestamp: clock.unix_timestamp.try_into().unwrap(),
                ..Default::default()
            })
        }
        OracleType::JitoRestaking => {
            jito_restaking::get_price(base_account, clock).map_err(Into::into)
        }
        OracleType::Chainlink => {
            msg!("Chainlink oracle type cannot be refreshed directly");
            return err!(ScopeError::PriceNotValid);
        }
        OracleType::DiscountToMaturity => {
            discount_to_maturity::get_price(&oracle_mappings.generic[index], clock)
        }
        OracleType::MostRecentOf => most_recent_of::get_price(
            oracle_prices.load()?.deref(),
            &oracle_mappings.generic[index],
            clock,
        )
        .map_err(Into::into),
        OracleType::RedStone => {
            let oracle_prices = oracle_prices.load()?;
            let dated_price = oracle_prices.prices[index];
            redstone::get_price(base_account, &dated_price, clock).map_err(Into::into)
        }
        OracleType::PythLazer => {
            msg!("PythLazer oracle type cannot be refreshed directly");
            return err!(ScopeError::PriceNotValid);
        }
        OracleType::Securitize => {
            let oracle_prices = oracle_prices.load()?;
            let dated_price = oracle_prices.prices[index];
            securitize::get_sacred_price(base_account, &dated_price, clock, extra_accounts)
                .map_err(Into::into)
        }
        OracleType::DeprecatedPlaceholder1 | OracleType::DeprecatedPlaceholder2 => {
            panic!("DeprecatedPlaceholder is not a valid oracle type")
        }
        OracleType::AdrenaLp => adrena_lp::get_price(base_account, clock),
    }?;
    // The price providers above are performing their type-specific validations, but are still free
    // to return 0, which we can only tolerate in case of explicit fixed price:
    if price.price.value == 0 && price_type != OracleType::FixedPrice {
        warn!("Price is 0 (token {index}, type {price_type:?}): {price:?}",);
        return err!(ScopeError::PriceNotValid);
    }
    Ok(price)
}

/// Validate the given account as being an appropriate price account for the
/// given oracle type.
///
/// This function shall be called before update of oracle mappings
pub fn validate_oracle_cfg(
    price_type: OracleType,
    price_account: &Option<AccountInfo>,
    twap_source: u16,
    generic_data: &[u8; 20],
    clock: &Clock,
) -> crate::Result<()> {
    // when we remove something from the config there is no validation needed
    if price_type == OracleType::Pyth && price_account.is_none() {
        return Ok(());
    }

    match price_type {
        OracleType::Pyth => pyth::validate_pyth_price_info(price_account),
        OracleType::PythPull => pyth_pull::validate_price_update_v2_info(price_account),
        OracleType::PythPullEMA => pyth_pull::validate_price_update_v2_info(price_account),
        OracleType::SwitchboardOnDemand => {
            switchboard_on_demand::validate_price_account(price_account)
        }
        OracleType::SwitchboardV2 => Ok(()), // TODO at least check account ownership?
        OracleType::CToken => Ok(()),        // TODO how shall we validate ctoken account?
        OracleType::SplStake => Ok(()),
        OracleType::KToken => Ok(()), // TODO, should validate ownership of the ktoken account
        OracleType::KTokenToTokenA => Ok(()), // TODO, should validate ownership of the ktoken account
        OracleType::KTokenToTokenB => Ok(()), // TODO, should validate ownership of the ktoken account
        OracleType::PythEMA => pyth::validate_pyth_price_info(price_account),
        OracleType::MsolStake => Ok(()),
        OracleType::JupiterLpFetch | OracleType::JupiterLpCompute | OracleType::JupiterLpScope => {
            jupiter_lp::validate_jlp_pool(price_account)
        }
        OracleType::ScopeTwap => twap::validate_price_account(price_account, twap_source),
        OracleType::OrcaWhirlpoolAtoB | OracleType::OrcaWhirlpoolBtoA => {
            orca_whirlpool::validate_pool_account(price_account)
        }
        OracleType::RaydiumAmmV3AtoB | OracleType::RaydiumAmmV3BtoA => {
            raydium_ammv3::validate_pool_account(price_account)
        }
        OracleType::MeteoraDlmmAtoB | OracleType::MeteoraDlmmBtoA => {
            meteora_dlmm::validate_pool_account(price_account)
        }
        OracleType::FixedPrice => {
            if price_account.is_some() {
                warn!("No account is expected with a fixed price oracle");
                return err!(ScopeError::PriceNotValid);
            }
            let mut price_data: &[u8] = generic_data;
            let _price: Price = AnchorDeserialize::deserialize(&mut price_data)
                .map_err(|_| error!(ScopeError::FixedPriceInvalid))?;
            Ok(())
        }
        OracleType::JitoRestaking => jito_restaking::validate_account(price_account),
        OracleType::Chainlink => {
            chainlink::validate_mapping(price_account, generic_data).map_err(Into::into)
        }
        OracleType::DiscountToMaturity => {
            discount_to_maturity::validate_mapping_cfg(price_account, generic_data, clock)
                .map_err(Into::into)
        }
        OracleType::MostRecentOf => {
            most_recent_of::validate_mapping_cfg(price_account, generic_data).map_err(Into::into)
        }
        OracleType::RedStone => redstone::validate_price_account(price_account).map_err(Into::into),
        OracleType::PythLazer => {
            pyth_lazer::validate_mapping_cfg(price_account, generic_data).map_err(Into::into)
        }
        OracleType::Securitize => Ok(()),
        OracleType::DeprecatedPlaceholder1 | OracleType::DeprecatedPlaceholder2 => {
            panic!("DeprecatedPlaceholder is not a valid oracle type")
        }
        OracleType::AdrenaLp => adrena_lp::validate_adrena_pool(price_account, clock),
    }
}<|MERGE_RESOLUTION|>--- conflicted
+++ resolved
@@ -127,13 +127,10 @@
     PythLazer = 29,
     /// RedStone price oracle
     RedStone = 30,
-<<<<<<< HEAD
-    /// Securitize sacred price oracle
-    Securitize = 31,
-=======
     /// Adrena's perpetual LP token price
     AdrenaLp = 31,
->>>>>>> c2fd784c
+    /// Securitize sacred price oracle
+    Securitize = 32,
 }
 
 impl OracleType {
@@ -175,11 +172,8 @@
             OracleType::DeprecatedPlaceholder1 | OracleType::DeprecatedPlaceholder2 => {
                 panic!("DeprecatedPlaceholder is not a valid oracle type")
             }
-<<<<<<< HEAD
             OracleType::Securitize => 30_000,
-=======
             OracleType::AdrenaLp => 20_000,
->>>>>>> c2fd784c
         }
     }
 }
