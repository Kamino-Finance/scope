[package]
name = "scope"
version = "0.26.1"
description = "Scope is Kamino's oracle aggregator"
repository = "https://github.com/Kamino-Finance/scope"
edition = "2021"
license = "Apache-2.0"
publish = false

[lib]
crate-type = ["cdylib", "lib"]
name = "scope"

[features]
no-entrypoint = []
cpi = ["no-entrypoint"]
skip_price_validation = []
test-bpf = []
debug = []
tracing = ["dep:tracing"]

# If none of the following is set, one will be selected based on env $CLUSTER variable
# If $CLUSTER is not set either, default will be mainnet
default = ["yvaults"]
yvaults = ["dep:yvaults"]
devnet = ["skip_price_validation"]
localnet = []
mainnet = []
staging = []
serde = ["dep:serde"]

[dependencies]
anchor-lang = "0.28.0"
anchor-spl = "0.28.0"
solana-program = ">1.16.18"
bytemuck = { version = "1.4.0", features = ["min_const_generics", "derive"] }
num_enum = "0.7.0"
cfg-if = "1.0.0"
serde = { version = "1.0.136", optional = true }
strum = { git = "https://github.com/Kamino-Finance/strum", features = ["derive"], branch = "checked_arithmetics" }
pyth-sdk-solana = "0.10.1"
switchboard-program = "0.2.0"
arrayref = "0.3.6"
decimal-wad = "0.1.7"
rust_decimal = "1.18.0"
# Comment out the line below if you do not have access to the yvaults repo
#yvaults = { git = "ssh://git@github.com/Kamino-Finance/yvaults.git", branch = "scope-public-compat", features = [
    #"no-entrypoint",
    #"cpi",
    #"mainnet",
#], optional = true }
# Uncomment the line below if you do not have access to the yvaults repo
yvaults = { path = "../yvaults_stub", package = "yvaults_stub", optional = true }
sha2 = "0.10.0"
whirlpool = { git = "https://github.com/Kamino-Finance/whirlpools", branch = "anchor/0.28.0", features = [
    "no-entrypoint",
    "cpi",
] }
raydium-amm-v3 = { git = "https://github.com/raydium-io/raydium-clmm", features = ["no-entrypoint", "cpi"] }
jup-perp-itf = { path = "../jup-perp-itf", features = ["cpi"] }
lb-clmm-itf = { path = "../lb-clmm-itf", features = ["no-entrypoint"] }
sbod-itf = { path = "../sbod-itf" }
redstone-itf = { path = "../redstone-itf", features = ["no-entrypoint"] }
adrena-perp-itf = { path = "../adrena-perp-itf", features = ["no-entrypoint"] }
pyth-lazer-solana-contract = { git = "https://github.com/Kamino-Finance/pyth-crosschain.git", branch = "lazer_on_anchor_0.29", features = [
    "no-entrypoint",
] }
pyth-lazer-protocol = { git = "https://github.com/Kamino-Finance/pyth-crosschain.git", branch = "lazer_on_anchor_0.29" }
intbits = "0.2.0"
pyth-solana-receiver-sdk = "0.1.0"
static_assertions = "1.1.0"
tracing = { version = "0.1.10", optional = true }
# Chainlink Streams
chainlink-streams-report = { git = "https://github.com/smartcontractkit/data-streams-sdk.git", package = "chainlink-data-streams-report" }
num-bigint = "0.4"
securitize-itf = { path = "../securitize-itf", features = ["no-entrypoint"] }
<<<<<<< HEAD
unitas-itf = { path = "../unitas-itf", features = ["no-entrypoint"] }
=======
flashtrade-perp-itf = { path = "../flashtrade-perp-itf", features = ["no-entrypoint"] }
>>>>>>> 7a1c0ca5
<|MERGE_RESOLUTION|>--- conflicted
+++ resolved
@@ -74,8 +74,5 @@
 chainlink-streams-report = { git = "https://github.com/smartcontractkit/data-streams-sdk.git", package = "chainlink-data-streams-report" }
 num-bigint = "0.4"
 securitize-itf = { path = "../securitize-itf", features = ["no-entrypoint"] }
-<<<<<<< HEAD
+flashtrade-perp-itf = { path = "../flashtrade-perp-itf", features = ["no-entrypoint"] }
 unitas-itf = { path = "../unitas-itf", features = ["no-entrypoint"] }
-=======
-flashtrade-perp-itf = { path = "../flashtrade-perp-itf", features = ["no-entrypoint"] }
->>>>>>> 7a1c0ca5
